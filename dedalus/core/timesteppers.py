"""
ODE solvers for timestepping.

"""

from collections import deque, OrderedDict
import numpy as np
from scipy.sparse import linalg
<<<<<<< HEAD
import numexpr as ne
=======
from scipy.linalg import blas
>>>>>>> 7aa78075

from .system import CoeffSystem
from ..tools.array import csr_matvec
from ..tools.config import config
from ..libraries import arithmetic as arithmetic_library

ARITHMETIC_LIBRARY = lambda: config['arithmetic']['ARITHMETIC_LIBRARY'].lower()

# Track implemented schemes
schemes = OrderedDict()
def add_scheme(scheme):
    schemes[scheme.__name__] = scheme
    return scheme


class MultistepIMEX:
    """
    Base class for implicit-explicit multistep methods.

    Parameters
    ----------
    nfields : int
        Number of fields in problem
    domain : domain object
        Problem domain

    Notes
    -----
    These timesteppers discretize the system
        M.dt(X) + L.X = F
    into the general form
        aj M.X(n-j) + bj L.X(n-j) = cj F(n-j)
    where j runs from {0, 0, 1} to {amax, bmax, cmax}.

    The system is then solved as
        (a0 M + b0 L).X(n) = cj F(n-j) - aj M.X(n-j) - bj L.X(n-j)
    where j runs from {1, 1, 1} to {cmax, amax, bmax}.

    References
    ----------
    D. Wang and S. J. Ruuth, Journal of Computational Mathematics 26, (2008).*

    * Our coefficients are related to those used by Wang as:
        amax = bmax = cmax = s
        aj = α(s-j) / k(n+s-1)
        bj = γ(s-j)
        cj = β(s-j)

    """

    def __init__(self, solver):

        self.solver = solver
        self.RHS = CoeffSystem(solver.subproblems, dtype=solver.dtype)

        # Create deque for storing recent timesteps
        N = max(self.amax, self.bmax, self.cmax)
        self.dt = deque([0.]*N)

        # Create coefficient systems for multistep history
        self.MX = MX = deque()
        self.LX = LX = deque()
        self.F = F = deque()
        for j in range(self.amax):
            MX.append(CoeffSystem(solver.subproblems, dtype=solver.dtype))
        for j in range(self.bmax):
            LX.append(CoeffSystem(solver.subproblems, dtype=solver.dtype))
        for j in range(self.cmax):
            F.append(CoeffSystem(solver.subproblems, dtype=solver.dtype))

        # Attributes
        self._iteration = 0
        self._LHS_params = None
        self.axpy = blas.get_blas_funcs('axpy', dtype=solver.dtype)

        self.ARITHMETIC_LIBRARY = ARITHMETIC_LIBRARY()

    def step(self, dt, wall_time):
        """Advance solver by one timestep."""

        # Solver references
        solver = self.solver
        subproblems = solver.subproblems
        evaluator = solver.evaluator
        state_fields = solver.state
        F_fields = solver.F
        sim_time = solver.sim_time
        iteration = solver.iteration
        STORE_EXPANDED_MATRICES = solver.problem.STORE_EXPANDED_MATRICES

        # Other references
        MX = self.MX
        LX = self.LX
        F = self.F
        RHS = self.RHS
        axpy = self.axpy

        # Cycle and compute timesteps
        self.dt.rotate()
        self.dt[0] = dt

        # Compute IMEX coefficients
        a, b, c = self.compute_coefficients(self.dt, self._iteration)
        self._iteration += 1

        # Update RHS components and LHS matrices
        MX.rotate()
        LX.rotate()
        F.rotate()

        MX0 = MX[0]
        LX0 = LX[0]
        F0 = F[0]
        a0 = a[0]
        b0 = b[0]

        # Check on updating LHS
        update_LHS = ((a0, b0) != self._LHS_params)
        self._LHS_params = (a0, b0)

        # Evaluate M.X0 and L.X0
        for field in state_fields:
            field.require_coeff_space()
        MX0.data.fill(0)
        LX0.data.fill(0)
        for sp in subproblems:
            for ss in sp.subsystems:
                ssX = ss.gather(state_fields)  # CREATES TEMPORARY
                csr_matvec(sp.M_min, ssX, MX0.get_subdata(sp, ss))
                csr_matvec(sp.L_min, ssX, LX0.get_subdata(sp, ss))
            if update_LHS:
                # Remove old solver reference
                sp.LHS_solver = None

        # Run evaluator
        evaluator.evaluate_scheduled(wall_time=wall_time, sim_time=sim_time, iteration=iteration)
        # F should be in coeff space from evaluator
        F0.data.fill(0)
        for sp in subproblems:
            for ss in sp.subsystems:
                ssF = ss.gather(F_fields)  # CREATES TEMPORARY
                csr_matvec(sp.pre_left, ssF, F0.get_subdata(sp, ss))

        # Build RHS
<<<<<<< HEAD
        if self.ARITHMETIC_LIBRARY == 'python':
            np.multiply(c[1], F0.data, out=RHS.data)
            for j in range(2, len(c)):
                RHS.data += c[j] * F[j-1].data  # CREATES TEMPORARY
            for j in range(1, len(a)):
                RHS.data -= a[j] * MX[j-1].data  # CREATES TEMPORARY
            for j in range(1, len(b)):
                RHS.data -= b[j] * LX[j-1].data  # CREATES TEMPORARY
        elif self.ARITHMETIC_LIBRARY == 'cython':
            arithmetic_library.num_field_product(c[1], F0.data, RHS.data)
            for j in range(2, len(c)): 
                arithmetic_library.sum_product_inplace(c[j], F[j-1].data, RHS.data)
            for j in range(1, len(a)):
                arithmetic_library.sum_product_inplace(-a[j], MX[j-1].data, RHS.data)
            for j in range(1, len(b)):
                arithmetic_library.sum_product_inplace(-b[j], LX[j-1].data, RHS.data)
        elif self.ARITHMETIC_LIBRARY == 'numexpr': # numexpr
            if update_LHS:
                # change coefficients
                var_dict = {}
                expression = ""
                for j in range(1,len(c)):
                    var_dict['c%i'%j] = c[j]
                    expression += "+c%i*F%i" %(j,j)
                for j in range(1,len(b)):
                    var_dict['b%i'%j] = b[j]
                    expression += "-b%i*L%i" %(j,j)
                for j in range(1,len(a)):
                    var_dict['a%i'%j] = a[j]
                    expression += "-a%i*M%i" %(j,j)
                # remove first "+"
                expression = expression[1:]
                self.expression = expression
                self.var_dict = var_dict

            # add data references
            for j in range(1,len(c)):
                self.var_dict['F%i'%j] = F[j-1].data
            for j in range(1,len(b)):
                self.var_dict['L%i'%j] = LX[j-1].data
            for j in range(1,len(a)):
                self.var_dict['M%i'%j] = MX[j-1].data

            ne.evaluate(self.expression, local_dict=self.var_dict, out=RHS.data)
        else:
            raise NotImplementedError("ARITHMETIC_LIBRARY must be python, cython, or numexpr")
=======
        np.multiply(c[1], F0.data, out=RHS.data)
        for j in range(2, len(c)):
            # RHS.data += c[j] * F[j-1].data
            axpy(a=c[j], x=F[j-1].data, y=RHS.data)
        for j in range(1, len(a)):
            # RHS.data -= a[j] * MX[j-1].data
            axpy(a=-a[j], x=MX[j-1].data, y=RHS.data)
        for j in range(1, len(b)):
            # RHS.data -= b[j] * LX[j-1].data
            axpy(a=-b[j], x=LX[j-1].data, y=RHS.data)
>>>>>>> 7aa78075

        # Make sure fields are in coeff space to avoid deadlock in scatter
        for field in state_fields:
            field.set_layout('c')

        # Solve
        for sp in subproblems:
            if update_LHS:
                if STORE_EXPANDED_MATRICES:
                    np.copyto(sp.LHS.data, a0*sp.M_exp.data + b0*sp.L_exp.data)  # CREATES TEMPORARY
                else:
                    sp.LHS = (a0*sp.M_min + b0*sp.L_min) @ sp.pre_right  # CREATES TEMPORARY
                sp.LHS_solver = solver.matsolver(sp.LHS, solver)
            for ss in sp.subsystems:
                ssRHS = RHS.get_subdata(sp, ss)
                ssX = sp.LHS_solver.solve(ssRHS)  # CREATES TEMPORARY
                ssX2 = np.zeros_like(ssX)  # CREATES TEMPORARY
                csr_matvec(sp.pre_right, ssX, ssX2)
                ss.scatter(ssX2, state_fields)

        # Update solver
        solver.sim_time += dt


@add_scheme
class CNAB1(MultistepIMEX):
    """
    1st-order Crank-Nicolson Adams-Bashforth scheme [Wang 2008 eqn 2.5.3]

    Implicit: 2nd-order Crank-Nicolson
    Explicit: 1st-order Adams-Bashforth (forward Euler)

    """

    amax = 1
    bmax = 1
    cmax = 1

    @classmethod
    def compute_coefficients(self, timesteps, iteration):

        a = np.zeros(self.amax+1)
        b = np.zeros(self.bmax+1)
        c = np.zeros(self.cmax+1)

        k0, *rest = timesteps

        a[0] = 1 / k0
        a[1] = -1 / k0
        b[0] = 1 / 2
        b[1] = 1 / 2
        c[1] = 1

        return a, b, c


@add_scheme
class SBDF1(MultistepIMEX):
    """
    1st-order semi-implicit BDF scheme [Wang 2008 eqn 2.6]

    Implicit: 1st-order BDF (backward Euler)
    Explicit: 1st-order extrapolation (forward Euler)

    """

    amax = 1
    bmax = 1
    cmax = 1

    @classmethod
    def compute_coefficients(self, timesteps, iteration):

        a = np.zeros(self.amax+1)
        b = np.zeros(self.bmax+1)
        c = np.zeros(self.cmax+1)

        k0, *rest = timesteps

        a[0] = 1 / k0
        a[1] = -1 / k0
        b[0] = 1
        c[1] = 1

        return a, b, c


@add_scheme
class CNAB2(MultistepIMEX):
    """
    2nd-order Crank-Nicolson Adams-Bashforth scheme [Wang 2008 eqn 2.9]

    Implicit: 2nd-order Crank-Nicolson
    Explicit: 2nd-order Adams-Bashforth

    """

    amax = 2
    bmax = 2
    cmax = 2

    @classmethod
    def compute_coefficients(self, timesteps, iteration):

        if iteration < 1:
            return CNAB1.compute_coefficients(timesteps, iteration)

        a = np.zeros(self.amax+1)
        b = np.zeros(self.bmax+1)
        c = np.zeros(self.cmax+1)

        k1, k0, *rest = timesteps
        w1 = k1 / k0

        a[0] = 1 / k1
        a[1] = -1 / k1
        b[0] = 1 / 2
        b[1] = 1 / 2
        c[1] = 1 + w1/2
        c[2] = -w1 / 2

        return a, b, c


@add_scheme
class MCNAB2(MultistepIMEX):
    """
    2nd-order modified Crank-Nicolson Adams-Bashforth scheme [Wang 2008 eqn 2.10]

    Implicit: 2nd-order modified Crank-Nicolson
    Explicit: 2nd-order Adams-Bashforth

    """

    amax = 2
    bmax = 2
    cmax = 2

    @classmethod
    def compute_coefficients(self, timesteps, iteration):

        if iteration < 1:
            return CNAB1.compute_coefficients(timesteps, iteration)

        a = np.zeros(self.amax+1)
        b = np.zeros(self.bmax+1)
        c = np.zeros(self.cmax+1)

        k1, k0, *rest = timesteps
        w1 = k1 / k0

        a[0] = 1 / k1
        a[1] = -1 / k1
        b[0] = (8 + 1/w1) / 16
        b[1] = (7 - 1/w1) / 16
        b[2] = 1 / 16
        c[1] = 1 + w1/2
        c[2] = -w1 / 2

        return a, b, c


@add_scheme
class SBDF2(MultistepIMEX):
    """
    2nd-order semi-implicit BDF scheme [Wang 2008 eqn 2.8]

    Implicit: 2nd-order BDF
    Explicit: 2nd-order extrapolation

    """

    amax = 2
    bmax = 2
    cmax = 2

    @classmethod
    def compute_coefficients(self, timesteps, iteration):

        if iteration < 1:
            return SBDF1.compute_coefficients(timesteps, iteration)

        a = np.zeros(self.amax+1)
        b = np.zeros(self.bmax+1)
        c = np.zeros(self.cmax+1)

        k1, k0, *rest = timesteps
        w1 = k1 / k0

        a[0] = (1 + 2*w1) / (1 + w1) / k1
        a[1] = -(1 + w1) / k1
        a[2] = w1**2 / (1 + w1) / k1
        b[0] = 1
        c[1] = 1 + w1
        c[2] = -w1

        return a, b, c


@add_scheme
class CNLF2(MultistepIMEX):
    """
    2nd-order Crank-Nicolson leap-frog scheme [Wang 2008 eqn 2.11]

    Implicit: ?-order wide Crank-Nicolson
    Explicit: 2nd-order leap-frog

    """

    amax = 2
    bmax = 2
    cmax = 2

    @classmethod
    def compute_coefficients(self, timesteps, iteration):

        if iteration < 1:
            return CNAB1.compute_coefficients(timesteps, iteration)

        a = np.zeros(self.amax+1)
        b = np.zeros(self.bmax+1)
        c = np.zeros(self.cmax+1)

        k1, k0, *rest = timesteps
        w1 = k1 / k0

        a[0] = 1 / (1 + w1) / k1
        a[1] = (w1 - 1) / k1
        a[2] = -w1**2 / (1 + w1) / k1
        b[0] = 1 / w1 / 2
        b[1] = (1 - 1/w1) / 2
        b[2] = 1 / 2
        c[1] = 1

        return a, b, c


@add_scheme
class SBDF3(MultistepIMEX):
    """
    3rd-order semi-implicit BDF scheme [Wang 2008 eqn 2.14]

    Implicit: 3rd-order BDF
    Explicit: 3rd-order extrapolation

    """

    amax = 3
    bmax = 3
    cmax = 3

    @classmethod
    def compute_coefficients(self, timesteps, iteration):

        if iteration < 2:
            return SBDF2.compute_coefficients(timesteps, iteration)

        a = np.zeros(self.amax+1)
        b = np.zeros(self.bmax+1)
        c = np.zeros(self.cmax+1)

        k2, k1, k0, *rest = timesteps
        w2 = k2 / k1
        w1 = k1 / k0

        a[0] = (1 + w2/(1 + w2) + w1*w2/(1 + w1*(1 + w2))) / k2
        a[1] = (-1 - w2 - w1*w2*(1 + w2)/(1 + w1)) / k2
        a[2] = w2**2 * (w1 + 1/(1 + w2)) / k2
        a[3] = -w1**3 * w2**2 * (1 + w2) / (1 + w1) / (1 + w1 + w1*w2) / k2
        b[0] = 1
        c[1] = (1 + w2)*(1 + w1*(1 + w2)) / (1 + w1)
        c[2] = -w2*(1 + w1*(1 + w2))
        c[3] = w1*w1*w2*(1 + w2) / (1 + w1)

        return a, b, c


@add_scheme
class SBDF4(MultistepIMEX):
    """
    4th-order semi-implicit BDF scheme [Wang 2008 eqn 2.15]

    Implicit: 4th-order BDF
    Explicit: 4th-order extrapolation

    """

    amax = 4
    bmax = 4
    cmax = 4

    @classmethod
    def compute_coefficients(self, timesteps, iteration):

        if iteration < 3:
            return SBDF3.compute_coefficients(timesteps, iteration)

        a = np.zeros(self.amax+1)
        b = np.zeros(self.bmax+1)
        c = np.zeros(self.cmax+1)

        k3, k2, k1, k0, *rest = timesteps
        w3 = k3 / k2
        w2 = k2 / k1
        w1 = k1 / k0

        A1 = 1 + w1*(1 + w2)
        A2 = 1 + w2*(1 + w3)
        A3 = 1 + w1*A2

        a[0] = (1 + w3/(1 + w3) + w2*w3/A2 + w1*w2*w3/A3) / k3
        a[1] = (-1 - w3*(1 + w2*(1 + w3)/(1 + w2)*(1 + w1*A2/A1))) / k3
        a[2] = w3 * (w3/(1 + w3) + w2*w3*(A3 + w1)/(1 + w1)) / k3
        a[3] = -w2**3 * w3**2 * (1 + w3) / (1 + w2) * A3 / A2 / k3
        a[4] = (1 + w3) / (1 + w1) * A2 / A1 * w1**4 * w2**3 * w3**2 / A3 / k3
        b[0] = 1
        c[1] = w2 * (1 + w3) / (1 + w2) * ((1 + w3)*(A3 + w1) + (1 + w1)/w2) / A1
        c[2] = -A2 * A3 * w3 / (1 + w1)
        c[3] = w2**2 * w3 * (1 + w3) / (1 + w2) * A3
        c[4] = -w1**3 * w2**2 * w3 * (1 + w3) / (1 + w1) * A2 / A1

        return a, b, c


class RungeKuttaIMEX:
    """
    Base class for implicit-explicit multistep methods.

    Parameters
    ----------
    nfields : int
        Number of fields in problem
    domain : domain object
        Problem domain

    Notes
    -----
    These timesteppers discretize the system
        M.dt(X) + L.X = F
    by constructing s stages
        M.X(n,i) - M.X(n,0) + k Hij L.X(n,j) = k Aij F(n,j)
    where j runs from {0, 0} to {i, i-1}, and F(n,i) is evaluated at time
        t(n,i) = t(n,0) + k ci

    The s stages are solved as
        (M + k Hii L).X(n,i) = M.X(n,0) + k Aij F(n,j) - k Hij L.X(n,j)
    where j runs from {0, 0} to {i-1, i-1}.

    The final stage is used as the advanced solution*:
        X(n+1,0) = X(n,s)
        t(n+1,0) = t(n,s) = t(n,0) + k

    * Equivalently the Butcher tableaus must follow
        b_im = H[s, :]
        b_ex = A[s, :]
        c[s] = 1

    References
    ----------
    U. M. Ascher, S. J. Ruuth, and R. J. Spiteri, Applied Numerical Mathematics (1997).

    """

    def __init__(self, solver):

        self.solver = solver
        self.RHS = CoeffSystem(solver.subproblems, dtype=solver.dtype)

        # Create coefficient systems for multistep history
        self.MX0 = CoeffSystem(solver.subproblems, dtype=solver.dtype)
        self.LX = [CoeffSystem(solver.subproblems, dtype=solver.dtype) for i in range(self.stages)]
        self.F = [CoeffSystem(solver.subproblems, dtype=solver.dtype) for i in range(self.stages)]

        self._LHS_params = None
        self.axpy = blas.get_blas_funcs('axpy', dtype=solver.dtype)

    def step(self, dt, wall_time):
        """Advance solver by one timestep."""

        # Solver references
        solver = self.solver
        subproblems = solver.subproblems
        evaluator = solver.evaluator
        state_fields = solver.state
        F_fields = solver.F
        sim_time_0 = solver.sim_time
        iteration = solver.iteration
        STORE_EXPANDED_MATRICES = solver.problem.STORE_EXPANDED_MATRICES

        # Other references
        RHS = self.RHS
        MX0 = self.MX0
        LX = self.LX
        F = self.F
        A = self.A
        H = self.H
        c = self.c
        k = dt
        axpy = self.axpy

        # Check on updating LHS
        update_LHS = (k != self._LHS_params)
        self._LHS_params = k

        # Ensure coeff space to avoid transforms in subsystem gathers
        for field in state_fields:
            field.require_coeff_space()

        # Compute M.X(n,0)
        MX0.data.fill(0)
        for sp in subproblems:
            for ss in sp.subsystems:
                ssX = ss.gather(state_fields)  # CREATES TEMPORARY
                csr_matvec(sp.M_min, ssX, MX0.get_subdata(sp, ss))
            if update_LHS:
                # Remove old solver references
                sp.LHS_solvers = [None] * (self.stages+1)

        # Compute stages
        # (M + k Hii L).X(n,i) = M.X(n,0) + k Aij F(n,j) - k Hij L.X(n,j)
        for i in range(1, self.stages+1):
            # Compute L.X(n,i-1)
            LXi = LX[i-1]
            LXi.data.fill(0)
            for field in state_fields:
                field.require_coeff_space()
            for sp in subproblems:
                for ss in sp.subsystems:
                    ssX = ss.gather(state_fields)  # CREATES TEMPORARY
                    csr_matvec(sp.L_min, ssX, LXi.get_subdata(sp, ss))

            # Compute F(n,i-1)
            if i == 1:
                evaluator.evaluate_scheduled(wall_time=wall_time, sim_time=solver.sim_time, iteration=iteration)
            else:
                evaluator.evaluate_group('F', wall_time=wall_time, sim_time=solver.sim_time, iteration=iteration)
            # F should be in coeff space from evaluator
            Fi = F[i-1]
            Fi.data.fill(0)
            for sp in subproblems:
                for ss in sp.subsystems:
                    ssF = ss.gather(F_fields)  # CREATES TEMPORARY
                    csr_matvec(sp.pre_left, ssF, Fi.get_subdata(sp, ss))

            # Construct RHS(n,i)
            np.copyto(RHS.data, MX0.data)
            for j in range(0, i):
                # RHS.data += (k * A[i,j]) * F[j].data
                axpy(a=(k*A[i,j]), x=F[j].data, y=RHS.data)
                # RHS.data -= (k * H[i,j]) * LX[j].data
                axpy(a=-(k*H[i,j]), x=LX[j].data, y=RHS.data)

            # Make sure fields are in coeff space to avoid deadlock in scatter
            for field in state_fields:
                field.set_layout('c')

            # Solve for stage
            for sp in subproblems:
                # Construct LHS(n,i)
                if update_LHS:
                    if STORE_EXPANDED_MATRICES:
                        np.copyto(sp.LHS.data, sp.M_exp.data + (k*H[i,i])*sp.L_exp.data)  # CREATES TEMPORARY
                    else:
                        sp.LHS = (sp.M_min + (k*H[i,i])*sp.L_min) @ sp.pre_right  # CREATES TEMPORARY
                    sp.LHS_solvers[i] = solver.matsolver(sp.LHS, solver)
                for ss in sp.subsystems:
                    ssRHS = RHS.get_subdata(sp, ss)
                    ssX = sp.LHS_solvers[i].solve(ssRHS)  # CREATES TEMPORARY
                    ssX2 = np.zeros_like(ssX)  # CREATES TEMPORARY
                    csr_matvec(sp.pre_right, ssX, ssX2)
                    ss.scatter(ssX2, state_fields)
            solver.sim_time = sim_time_0 + k*c[i]


@add_scheme
class RK111(RungeKuttaIMEX):
    """1st-order 1-stage DIRK+ERK scheme [Ascher 1997 sec 2.1]"""

    stages = 1

    c = np.array([0, 1])

    A = np.array([[0, 0],
                  [1, 0]])

    H = np.array([[0, 0],
                  [0, 1]])


@add_scheme
class RK222(RungeKuttaIMEX):
    """2nd-order 2-stage DIRK+ERK scheme [Ascher 1997 sec 2.6]"""

    stages = 2

    γ = (2 - np.sqrt(2)) / 2
    δ = 1 - 1 / γ / 2

    c = np.array([0, γ, 1])

    A = np.array([[0,  0 , 0],
                  [γ,  0 , 0],
                  [δ, 1-δ, 0]])

    H = np.array([[0,  0 , 0],
                  [0,  γ , 0],
                  [0, 1-γ, γ]])


@add_scheme
class RK443(RungeKuttaIMEX):
    """3rd-order 4-stage DIRK+ERK scheme [Ascher 1997 sec 2.8]"""

    stages = 4

    c = np.array([0, 1/2, 2/3, 1/2, 1])

    A = np.array([[  0  ,   0  ,  0 ,   0 , 0],
                  [ 1/2 ,   0  ,  0 ,   0 , 0],
                  [11/18,  1/18,  0 ,   0 , 0],
                  [ 5/6 , -5/6 , 1/2,   0 , 0],
                  [ 1/4 ,  7/4 , 3/4, -7/4, 0]])

    H = np.array([[0,   0 ,   0 ,  0 ,  0 ],
                  [0,  1/2,   0 ,  0 ,  0 ],
                  [0,  1/6,  1/2,  0 ,  0 ],
                  [0, -1/2,  1/2, 1/2,  0 ],
                  [0,  3/2, -3/2, 1/2, 1/2]])


@add_scheme
class RKSMR(RungeKuttaIMEX):
    """(3-ε)-order 3rd-stage DIRK+ERK scheme [Spalart 1991 Appendix]"""

    stages = 3

    α1, α2, α3 = (29/96, -3/40, 1/6)
    β1, β2, β3 = (37/160, 5/24, 1/6)
    γ1, γ2, γ3 = (8/15, 5/12, 3/4)
    ζ2, ζ3 = (-17/60, -5/12)

    c = np.array([0, 8/15, 2/3, 1])

    A = np.array([[    0,     0,  0, 0],
                  [   γ1,     0,  0, 0],
                  [γ1+ζ2,    γ2,  0, 0],
                  [γ1+ζ2, γ2+ζ3, γ3, 0]])

    H = np.array([[ 0,     0,     0,  0],
                  [α1,    β1,     0,  0],
                  [α1, β1+α2,    β2,  0],
                  [α1, β1+α2, β2+α3, β3]])
<|MERGE_RESOLUTION|>--- conflicted
+++ resolved
@@ -6,18 +6,11 @@
 from collections import deque, OrderedDict
 import numpy as np
 from scipy.sparse import linalg
-<<<<<<< HEAD
-import numexpr as ne
-=======
 from scipy.linalg import blas
->>>>>>> 7aa78075
 
 from .system import CoeffSystem
 from ..tools.array import csr_matvec
-from ..tools.config import config
-from ..libraries import arithmetic as arithmetic_library
-
-ARITHMETIC_LIBRARY = lambda: config['arithmetic']['ARITHMETIC_LIBRARY'].lower()
+
 
 # Track implemented schemes
 schemes = OrderedDict()
@@ -85,8 +78,6 @@
         self._iteration = 0
         self._LHS_params = None
         self.axpy = blas.get_blas_funcs('axpy', dtype=solver.dtype)
-
-        self.ARITHMETIC_LIBRARY = ARITHMETIC_LIBRARY()
 
     def step(self, dt, wall_time):
         """Advance solver by one timestep."""
@@ -155,54 +146,6 @@
                 csr_matvec(sp.pre_left, ssF, F0.get_subdata(sp, ss))
 
         # Build RHS
-<<<<<<< HEAD
-        if self.ARITHMETIC_LIBRARY == 'python':
-            np.multiply(c[1], F0.data, out=RHS.data)
-            for j in range(2, len(c)):
-                RHS.data += c[j] * F[j-1].data  # CREATES TEMPORARY
-            for j in range(1, len(a)):
-                RHS.data -= a[j] * MX[j-1].data  # CREATES TEMPORARY
-            for j in range(1, len(b)):
-                RHS.data -= b[j] * LX[j-1].data  # CREATES TEMPORARY
-        elif self.ARITHMETIC_LIBRARY == 'cython':
-            arithmetic_library.num_field_product(c[1], F0.data, RHS.data)
-            for j in range(2, len(c)): 
-                arithmetic_library.sum_product_inplace(c[j], F[j-1].data, RHS.data)
-            for j in range(1, len(a)):
-                arithmetic_library.sum_product_inplace(-a[j], MX[j-1].data, RHS.data)
-            for j in range(1, len(b)):
-                arithmetic_library.sum_product_inplace(-b[j], LX[j-1].data, RHS.data)
-        elif self.ARITHMETIC_LIBRARY == 'numexpr': # numexpr
-            if update_LHS:
-                # change coefficients
-                var_dict = {}
-                expression = ""
-                for j in range(1,len(c)):
-                    var_dict['c%i'%j] = c[j]
-                    expression += "+c%i*F%i" %(j,j)
-                for j in range(1,len(b)):
-                    var_dict['b%i'%j] = b[j]
-                    expression += "-b%i*L%i" %(j,j)
-                for j in range(1,len(a)):
-                    var_dict['a%i'%j] = a[j]
-                    expression += "-a%i*M%i" %(j,j)
-                # remove first "+"
-                expression = expression[1:]
-                self.expression = expression
-                self.var_dict = var_dict
-
-            # add data references
-            for j in range(1,len(c)):
-                self.var_dict['F%i'%j] = F[j-1].data
-            for j in range(1,len(b)):
-                self.var_dict['L%i'%j] = LX[j-1].data
-            for j in range(1,len(a)):
-                self.var_dict['M%i'%j] = MX[j-1].data
-
-            ne.evaluate(self.expression, local_dict=self.var_dict, out=RHS.data)
-        else:
-            raise NotImplementedError("ARITHMETIC_LIBRARY must be python, cython, or numexpr")
-=======
         np.multiply(c[1], F0.data, out=RHS.data)
         for j in range(2, len(c)):
             # RHS.data += c[j] * F[j-1].data
@@ -213,7 +156,6 @@
         for j in range(1, len(b)):
             # RHS.data -= b[j] * LX[j-1].data
             axpy(a=-b[j], x=LX[j-1].data, y=RHS.data)
->>>>>>> 7aa78075
 
         # Make sure fields are in coeff space to avoid deadlock in scatter
         for field in state_fields:

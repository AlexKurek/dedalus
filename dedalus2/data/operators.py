--- conflicted
+++ resolved
@@ -74,10 +74,7 @@
         return Multiply(self, other)
 
     def __rmul__(self, other):
-<<<<<<< HEAD
         return Multiply(other, self)
-=======
-        return Multiplication(other, self)
 
     def __truediv__(self, other):
         return Division(self, other)
@@ -87,9 +84,7 @@
 
     def _reset(self):
         """Restore original arguments."""
->>>>>>> e5f58c67
-
-    def reset(self):
+
         self.args = list(self.original_args)
 
     def field_set(self, include_out=False):

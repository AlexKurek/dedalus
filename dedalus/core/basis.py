"""
Abstract and built-in classes for spectral bases.

"""

import math
import numpy as np
from scipy import sparse

from . import operators
from ..tools.array import axslice
from ..tools.array import apply_matrix
from ..tools.cache import CachedAttribute
from ..tools.cache import CachedMethod
from ..tools.cache import CachedClass
from ..tools import jacobi
from ..tools import clenshaw

from .spaces import FiniteInterval, PeriodicInterval, ParityInterval, Sphere, Ball, Disk
from .coords import Coordinate
#from . import transforms

import logging
logger = logging.getLogger(__name__.split('.')[-1])

from ..tools.config import config
DEFAULT_LIBRARY = config['transforms'].get('DEFAULT_LIBRARY')
DEFAULT_LIBRARY = 'scipy'


class Basis:
    """Base class for spectral bases."""

    def __init__(self, coord, library=DEFAULT_LIBRARY):
        #self._check_coord(coord)
        self.coord = coord
        self.axis = coord.dist.coords.index(coord)
        self.coords = (coord,)
        self.library = library

    # def __repr__(self):
    #     return '<%s %i>' %(self.__class__.__name__, id(self))

    # def __str__(self):
    #     return '%s.%s' %(self.space.name, self.__class__.__name__)

    def __radd__(self, other):
        return self.__add__(other)

    def __rmul__(self, other):
        return self.__mul__(other)

    def grid_shape(self, scale):
        return tuple(int(np.ceil(scale*n)) for n in self.shape)

    # def __getitem__(self, mode):
    #     """Return field populated by one mode."""
    #     # if not self.compute_mode(mode):
    #     #     raise ValueError("Basis does not contain specified mode.")
    #     from .field import Field
    #     axis = self.space.axis
    #     out = Field(bases=[self], layout='c')
    #     data = np.zeros(out.global_shape, dtype=out.dtype)
    #     if mode < 0:
    #         mode += self.space.coeff_size
    #     data[axslice(axis, mode, mode+1)] = 1
    #     out.set_global_data(data)
    #     return out

    @classmethod
    def _check_coord(cls, coord):
        if not isinstance(coord, cls.coord_type):
            raise ValueError("Invalid coord type.")

    @property
    def library(self):
        """Current transform library."""
        return self._library

    @library.setter
    def library(self, value):
        """Clear transform cache and set new library."""
        self._library = value.lower()
        self.transform_plan.cache.clear()

    @CachedMethod
    def transform_plan(self, coeff_shape, dtype, axis, scale):
        """Build and cache transform plan."""
        transform_class = self.transforms[self.library]
        return transform_class(self, coeff_shape, dtype, axis, scale)

    # @CachedAttribute
    # def inclusion_flags(self):
    #     return np.array([self.include_mode(i) for i in range(self.space.coeff_size)])

    # @CachedAttribute
    # def inclusion_matrix(self):
    #     diag = self.inclusion_flags.astype(float)
    #     return sparse.diags(diag, 0, format='csr')

    # @CachedAttribute
    # def modes(self):
    #     return np.arange(self.space.coeff_size)[self.inclusion_flags]

    # @CachedAttribute
    # def n_modes(self):
    #     return self.modes.size

    # def mode_map(self, group):
    #     flags = self.inclusion_flags
    #     matrix = self.inclusion_matrix
    #     # Restrict to group elements
    #     if group is not None:
    #         n0 = group * self.space.group_size
    #         n1 = n0 + self.space.group_size
    #         matrix = matrix[n0:n1, n0:n1]
    #         flags = flags[n0:n1]
    #     # Discard empty rows
    #     return matrix[flags, :]

    def ncc_matrix(self, arg_basis, coeffs, cutoff=1e-6):
        """Build NCC matrix via direct summation."""
        N = len(coeffs)
        for i in range(N):
            coeff = coeffs[i]
            # Build initial matrix
            if i == 0:
                matrix = self.product_matrix(arg_basis, i)
                total = 0 * sparse.kron(matrix, coeff)
                total.eliminate_zeros()
            if len(coeff.shape) or (abs(coeff) > cutoff):
                matrix = self.product_matrix(arg_basis, i)
                total = total + sparse.kron(matrix, coeff)
        return total

    def product_matrix(self, arg_basis, i):
        if arg_basis is None:
            N = self.space.coeff_size
            return sparse.coo_matrix(([1],([i],[0])), shape=(N,1)).tocsr()
        else:
            raise NotImplementedError()


class Constant(Basis, metaclass=CachedClass):
    """Constant basis."""

    def __add__(self, other):
        if other is self:
            return self
        else:
            return NotImplemented

    def __mul__(self, other):
        if other is self:
            return self
        else:
            return NotImplemented



class IntervalBasis(Basis):

    def __init__(self, coord, size, bounds, dealias=1):
        self.coord = coord
        self.coords = (coord,)
        self.size = size
        self.shape = (size,)
        self.bounds = bounds
        # self.dist = dist
        # self.axis = axis
        self.dealias = dealias
        # self.COV = AffineCOV(self.native_bounds, bounds)
        # self._check_coords()

    def grid(self, scales):
        """Flat global grid."""
        native_grid = self._native_grid(scales)
        problem_grid = self.COV.problem_coord(native_grid)
        return problem_grid

    def grids(self, scales):
        """Flat global grids."""
        return (self.grid(scales),)



class Jacobi(Basis, metaclass=CachedClass):
    """Jacobi polynomial basis."""

    coord_type = Coordinate
    dim = 1
    group_shape = (1,)
    transforms = {}

    def __init__(self, coord, size, bounds, a, b, library='matrix', a0=-1/2, b0=-1/2):
        super().__init__(coord, library=library)
        self.size = size
        self.shape = (size,)
        self.a = a
        self.b = b
        self.a0 = a0
        self.b0 = b0
        #self.const = 1 / np.sqrt(jacobi.mass(self.a, self.b))
        self.bounds = bounds
        #self.axis = self.space.axis

    def __str__(self):
        space = self.space
        cls = self.__class__
        return '%s.%s(%s,%s)' %(space.name, cls.__name__, self.a, self.b)

    def __add__(self, other):
        if other is None:
            return self
        elif self.space is other.space:
            # Add in highest {a,b} basis
            da = max(self.da, other.da)
            db = max(self.db, other.db)
            return Jacobi(self.space, da, db)
        else:
            return NotImplemented

    def __mul__(self, other):
        if other is None:
            return self
        elif self.space is other.space:
            # Put product in highest {a,b} basis
            da = max(self.da, other.da)
            db = max(self.db, other.db)
            return Jacobi(self.space, da, db)
        else:
            return NotImplemented

    def include_mode(self, mode):
        return (0 <= mode < self.space.coeff_size)

    def ncc_matrix(self, arg_basis, coeffs, cutoff=1e-6):
        """Build NCC matrix via Clenshaw algorithm."""
        if arg_basis is None:
            return super().ncc_matrix(arg_basis, coeffs)
        # Kronecker Clenshaw on argument Jacobi matrix
        N = self.space.coeff_size
        J = jacobi.jacobi_matrix(N, arg_basis.a, arg_basis.b)
        A, B = clenshaw.jacobi_recursion(N, self.a, self.b, J)
        f0 = self.const * sparse.identity(N)
        total = clenshaw.kronecker_clenshaw(coeffs, A, B, f0, cutoff=cutoff)
        # Conversion matrix
        input_basis = arg_basis
        output_basis = (self * arg_basis)
        conversion = ConvertJacobiJacobi._subspace_matrix(self.space, input_basis, output_basis)
        # Kronecker with identity for matrix coefficients
        coeff_size = total.shape[0] // conversion.shape[0]
        if coeff_size > 1:
            conversion = sparse.kron(conversion, sparse.identity(coeff_size))
        return (conversion @ total)

    def forward_transform(self, field, axis, gdata, cdata):
        # Transform is the same for all components
        data_axis = len(field.tensorsig) + axis
        scale = gdata.shape[axis] // cdata.shape[axis]
        plan = self.transform_plan(cdata.shape, gdata.dtype, axis, scale)
        plan.forward(gdata, cdata)
        # transforms.forward_jacobi(gdata, cdata, axis=data_axis, a0=self.a, b0=self.b, a=self.a, b=self.b)

    def backward_transform(self, field, axis, cdata, gdata):
        # Transform is the same for all components
        data_axis = len(field.tensorsig) + axis
        scale = gdata.shape[axis] // cdata.shape[axis]
        plan = self.transform_plan(cdata.shape, gdata.dtype, axis, scale)
        plan.backward(cdata, gdata)
        # transforms.backward_jacobi(cdata, gdata, axis=data_axis, a0=self.a, b0=self.b, a=self.a, b=self.b)


class ConvertJacobiJacobi(operators.Convert):
    """Jacobi polynomial conversion."""

    input_basis_type = Jacobi
    output_basis_type = Jacobi
    separable = False

    @staticmethod
    def _subspace_matrix(space, input_basis, output_basis):
        N = space.coeff_size
        a0, b0 = input_basis.a, input_basis.b
        a1, b1 = output_basis.a, output_basis.b
        matrix = jacobi.conversion_matrix(N, a0, b0, a1, b1)
        return matrix.tocsr()


class DifferentiateJacobi(operators.Differentiate):
    """Jacobi polynomial differentiation."""

    input_basis_type = Jacobi
    separable = False

    @staticmethod
    def output_basis(space, input_basis):
        da, db = input_basis.da, input_basis.db
        return Jacobi(space, da+1, db+1)

    @staticmethod
    def _subspace_matrix(space, input_basis):
        N = space.coeff_size
        a, b = input_basis.a, input_basis.b
        matrix = jacobi.differentiation_matrix(N, a, b)
        return (matrix.tocsr() / space.COV.stretch)


class InterpolateJacobi(operators.Interpolate):
    """Jacobi polynomial interpolation."""

    input_basis_type = Jacobi

    @staticmethod
    def _subspace_matrix(space, input_basis, position):
        N = space.coeff_size
        a, b = input_basis.a, input_basis.b
        x = space.COV.native_coord(position)
        return jacobi.interpolation_vector(N, a, b, x)


class IntegrateJacobi(operators.Integrate):
    """Jacobi polynomial integration."""

    input_basis_type = Jacobi

    @staticmethod
    def _subspace_matrix(space, input_basis):
        N = space.coeff_size
        a, b = input_basis.a, input_basis.b
        vector = jacobi.integration_vector(N, a, b)
        return (vector * space.COV.stretch)


class Fourier(Basis, metaclass=CachedClass):
    """Fourier cosine/sine basis."""
    space_type = PeriodicInterval
    const = 1

    def __add__(self, other):
        space = self.space
        if other is None:
            return space.Fourier
        elif other is space.Fourier:
            return space.Fourier
        else:
            return NotImplemented

    def __mul__(self, other):
        space = self.space
        if other is None:
            return space.Fourier
        elif other is space.Fourier:
            return space.Fourier
        else:
            return NotImplemented

    def __pow__(self, other):
        return self.space.Fourier

    @CachedAttribute
    def wavenumbers(self):
        kmax = self.space.kmax
        return np.concatenate((np.arange(0, kmax+1), np.arange(-kmax, 0)))

    def include_mode(self, mode):
        k = mode // 2
        if (mode % 2) == 0:
            # Cosine modes: drop Nyquist mode
            return (0 <= k <= self.space.kmax)
        else:
            # Sine modes: drop k=0 and Nyquist mode
            return (1 <= k <= self.space.kmax)


class ComplexFourier(Basis, metaclass=CachedClass):
    """Fourier complex exponential basis."""
    space_type = PeriodicInterval
    const = 1

    def __add__(self, other):
        space = self.space
        if other is None:
            return space.Fourier
        elif other is space.Fourier:
            return space.Fourier
        else:
            return NotImplemented

    def __mul__(self, other):
        space = self.space
        if other is None:
            return space.Fourier
        elif other is space.Fourier:
            return space.Fourier
        else:
            return NotImplemented

    def __pow__(self, other):
        return self.space.Fourier

    def include_mode(self, mode):
        k = mode // 2
        if (mode % 2) == 0:
            # Cosine modes: drop Nyquist mode
            return (0 <= k <= self.space.kmax)
        else:
            # Sine modes: drop k=0 and Nyquist mode
            return (1 <= k <= self.space.kmax)


class InterpolateFourier(operators.Interpolate):
    """Fourier series interpolation."""

    input_basis_type = Fourier

    @staticmethod
    def _build_subspace_entry(j, space, input_basis, position):
        # cos(n*x)
        # sin(n*x)
        n = j // 2
        x = space.COV.native_coord(position)
        if (j % 2) == 0:
            return math.cos(n*x)
        else:
            return math.sin(n*x)


class IntegrateFourier(operators.Integrate):
    """Fourier series integration."""

    input_basis_type = Fourier

    @staticmethod
    def _build_subspace_entry(j, space, input_basis):
        # integral(cos(n*x), 0, 2*pi) = 2 * pi * δ(n, 0)
        # integral(sin(n*x), 0, 2*pi) = 0
        if j == 0:
            return 2 * np.pi * space.COV.stretch
        else:
            return 0


class DifferentiateFourier(operators.Differentiate):
    """Fourier series differentiation."""

    input_basis_type = Fourier
    bands = [-1, 1]
    separable = True

    @staticmethod
    def output_basis(space, input_basis):
        return space.Fourier

    @staticmethod
    def _build_subspace_entry(i, j, space, input_basis):
        # dx(cos(n*x)) = -n*sin(n*x)
        # dx(sin(n*x)) = n*cos(n*x)
        n = j // 2
        if n == 0:
            return 0
        elif (j % 2) == 0:
            # dx(cos(n*x)) = -n*sin(n*x)
            if i == (j + 1):
                return (-n) / space.COV.stretch
            else:
                return 0
        else:
            # dx(sin(n*x)) = n*cos(n*x)
            if i == (j - 1):
                return n / space.COV.stretch
            else:
                return 0


class HilbertTransformFourier(operators.HilbertTransform):
    """Fourier series Hilbert transform."""

    input_basis_type = Fourier
    bands = [-1, 1]
    separable = True

    @staticmethod
    def output_basis(space, input_basis):
        return space.Fourier

    @staticmethod
    def _build_subspace_entry(i, j, space, input_basis):
        # Hx(cos(n*x)) = sin(n*x)
        # Hx(sin(n*x)) = -cos(n*x)
        n = j // 2
        if n == 0:
            return 0
        elif (j % 2) == 0:
            # Hx(cos(n*x)) = sin(n*x)
            if i == (j + 1):
                return 1
            else:
                return 0
        else:
            # Hx(sin(n*x)) = -cos(n*x)
            if i == (j - 1):
                return (-1)
            else:
                return 0


class Sine(Basis, metaclass=CachedClass):
    """Sine series basis."""
    space_type = ParityInterval
    const = None
    supported_dtypes = {np.float64, np.complex128}

    def __add__(self, other):
        space = self.space
        if other is space.Sine:
            return space.Sine
        else:
            return NotImplemented

    def __mul__(self, other):
        space = self.space
        if other is None:
            return space.Sine
        elif other is space.Sine:
            return space.Cosine
        elif other is space.Cosine:
            return space.Sine
        else:
            return NotImplemented

    def __pow__(self, other):
        space = self.space
        if (other % 2) == 0:
            return space.Cosine
        elif (other % 2) == 1:
            return space.Sine
        else:
            return NotImplemented

    def include_mode(self, mode):
        # Drop k=0 and Nyquist mode
        k = mode
        return (1 <= k <= self.space.kmax)


class Cosine(Basis, metaclass=CachedClass):
    """Cosine series basis."""
    space_type = ParityInterval
    const = 1

    def __add__(self, other):
        space = self.space
        if other is None:
            return space.Cosine
        elif other is space.Cosine:
            return space.Cosine
        else:
            return NotImplemented

    def __mul__(self, other):
        space = self.space
        if other is None:
            return space.Cosine
        elif other is space.Sine:
            return space.Sine
        elif other is space.Cosine:
            return space.Cosine
        else:
            return NotImplemented

    def __pow__(self, other):
        return self.space.Cosine

    def include_mode(self, mode):
        # Drop Nyquist mode
        k = mode
        return (0 <= k <= self.space.kmax)


class InterpolateSine(operators.Interpolate):
    """Sine series interpolation."""

    input_basis_type = Sine

    @staticmethod
    def _build_subspace_entry(j, space, input_basis, position):
        # sin(n*x)
        x = space.COV.native_coord(position)
        return math.sin(j*x)


class InterpolateCosine(operators.Interpolate):
    """Cosine series interpolation."""

    input_basis_type = Cosine

    @staticmethod
    def _build_subspace_entry(j, space, input_basis, position):
        # cos(n*x)
        x = space.COV.native_coord(position)
        return math.cos(j*x)


class IntegrateSine(operators.Integrate):
    """Sine series integration."""

    input_basis_type = Sine

    @staticmethod
    def _build_subspace_entry(j, space, input_basis):
        # integral(sin(n*x), 0, pi) = (2 / n) * (n % 2)
        if (j % 2):
            return 0
        else:
            return (2 / j) * space.COV.stretch


class IntegrateCosine(operators.Integrate):
    """Cosine series integration."""

    input_basis_type = Cosine

    @staticmethod
    def _build_subspace_entry(j, space, input_basis):
        # integral(cos(n*x), 0, pi) = pi * δ(n, 0)
        if j == 0:
            return np.pi * space.COV.stretch
        else:
            return 0


class DifferentiateSine(operators.Differentiate):
    """Sine series differentiation."""

    input_basis_type = Sine
    bands = [0]
    separable = True

    @staticmethod
    def output_basis(space, input_basis):
        return space.Cosine

    @staticmethod
    def _build_subspace_entry(i, j, space, input_basis):
        # dx(sin(n*x)) = n*cos(n*x)
        if i == j:
            return j / space.COV.stretch
        else:
            return 0


class DifferentiateCosine(operators.Differentiate):
    """Cosine series differentiation."""

    input_basis_type = Cosine
    bands = [0]
    separable = True

    @staticmethod
    def output_basis(space, input_basis):
        return space.Sine

    @staticmethod
    def _build_subspace_entry(i, j, space, input_basis):
        # dx(cos(n*x)) = -n*sin(n*x)
        if i == j:
            return (-j) / space.COV.stretch
        else:
            return 0


class HilbertTransformSine(operators.HilbertTransform):
    """Sine series Hilbert transform."""

    input_basis_type = Sine
    bands = [0]
    separable = True

    @staticmethod
    def output_basis(space, input_basis):
        return space.Cosine

    @staticmethod
    def _build_subspace_entry(i, j, space, input_basis):
        # Hx(sin(n*x)) = -cos(n*x)
        if i == j:
            return (-1)
        else:
            return 0


class HilbertTransformCosine(operators.HilbertTransform):
    """Cosine series Hilbert transform."""

    input_basis_type = Cosine
    bands = [0]
    separable = True

    @staticmethod
    def output_basis(space, input_basis):
        return space.Sine

    @staticmethod
    def _build_subspace_entry(i, j, space, input_basis):
        # Hx(cos(n*x)) = sin(n*x)
        if i == j:
            return 1
        else:
            return 0


class MultidimensionalBasis(Basis):

    def forward_transform(self, field, axis, gdata, cdata):
        subaxis = axis - self.axis
        return self.forward_transforms[subaxis](field, axis, gdata, cdata)

    def backward_transform(self, field, axis, cdata, gdata):
        subaxis = axis - self.axis
        return self.backward_transforms[subaxis](field, axis, cdata, gdata)


class SpinBasis(MultidimensionalBasis):

    dim = 2

    @CachedAttribute
    def local_m(self):
        domain = self.space.domain
        layout = self.space.dist.coeff_layout
        local_m_elements = layout.local_elements(domain, scales=1)[self.axis]
        print(self.azimuth_basis.wavenumbers)
        print(local_m_elements)
        return self.azimuth_basis.wavenumbers[local_m_elements]

    def forward_transform_azimuth(self, field, axis, gdata, cdata):
        # Azimuthal DFT is the same for all components
        data_axis = len(field.tensorsig) + axis
        transforms.forward_DFT(gdata, cdata, axis=data_axis)

    def backward_transform_azimuth(self, field, axis, cdata, gdata):
        # Azimuthal DFT is the same for all components
        data_axis = len(field.tensorsig) + axis
        transforms.backward_DFT(cdata, gdata, axis=data_axis)

    @CachedMethod
    def spin_weights(self, tensorsig):
        # Spin-component ordering: [-, +]
        Ss = np.array([-1, 1], dtype=int)
        S = np.zeros([vs.dim for vs in tensorsig], dtype=int)
        for i, vs in enumerate(tensorsig):
            if self.space in vs.spaces:
                n = vs.get_index(self.space)
                S[axslice(i, n, n+self.dim)] += Ss
        return S

    @CachedMethod
    def spin_recombination(self, tensorsig):
        """Build matrices for appling spin recombination to each tensor rank."""
        # Setup unitary spin recombination
        # [azimuth, colatitude] -> [-, +]
        Us = np.array([[-1j, 1], [1j, 1]]) / np.sqrt(2)
        # Perform unitary spin recombination along relevant tensor indeces
        U = []
        for i, vector_space in enumerate(tensorsig):
            if self.space in vector_space.spaces:
                n = vector_space.get_index(self.space)
                Ui = np.identity(vector_space.dim)
                Ui[n:n+self.dim, n:n+self.dim] = Us
                U.append(Ui)
            else:
                U.append(None)
        return U

    def forward_spin_recombination(self, tensorsig, gdata):
        """Apply component-to-spin recombination in place."""
        U = self.spin_recombination_matrices(tensorsig)
        for i, Ui in enumerate(U):
            if Ui is not None:
                # Directly apply U
                apply_matrix(Ui, gdata, axis=i, out=gdata)

    def backward_spin_recombination(self, tensorsig, gdata):
        """Apply spin-to-component recombination in place."""
        U = self.spin_recombination_matrices(tensorsig)
        for i, Ui in enumerate(U):
            if Ui is not None:
                # Apply U^H (inverse of U)
                apply_matrix(Ui.T.conj(), gdata, axis=i, out=gdata)


class RegularityBasis(MultidimensionalBasis):

    dim = 3

    @CachedAttribute
    def local_l(self):
        domain = self.space.domain
        layout = self.space.dist.coeff_layout
        return layout.local_elements(domain, scales=1)[self.axis+1]

    @CachedMethod
    def radial_recombinations(self, tensorsig):
        import dedalus_sphere
        # For now only implement recombinations for Ball-only tensors
        for vs in tensorsig:
            for space in vs.spaces:
                if space is not self.space:
                    raise ValueError("Only supports tensors over ball.")
        order = len(tensorsig)
        logger.warning("Q orders not fixed")
        return [dedalus_sphere.ball128.Q(l, order) for l in self.local_l]

    @CachedMethod
    def regularity_classes(self, tensorsig):
        # Regularity-component ordering: [-, 0, +]
        Rb = np.array([-1, 0, 1], dtype=int)
        R = np.zeros([vs.dim for vs in tensorsig], dtype=int)
        for i, vs in enumerate(tensorsig):
            if self.space in vs.spaces:
                n = vs.get_index(self.space)
                R[axslice(i, n, n+self.dim)] += Rb
        return R

    def forward_regularity_recombination(self, field, axis, gdata):
        # Apply radial recombinations
        order = len(field.tensorsig)
        if order > 0:
            Q = self.radial_recombinations(field.tensorsig)
            # Flatten tensor axes
            shape = gdata.shape
            order = len(field.tensorsig)
            temp = gdata.reshape((-1,)+shape[order:])
            # Apply Q transformations for each l to flattened tensor data
            for l_index, Q_l in enumerate(Q):
                # Here the l axis is 'axis' instead of 'axis-1' since we have one tensor axis prepended
                l_view = temp[axslice(axis, l_index, l_index+1)]
                apply_matrix(Q_l.T, l_view, axis=0, out=l_view)

    def backward_regularity_recombination(self, field, axis, gdata):
        # Apply radial recombinations
        order = len(field.tensorsig)
        if order > 0:
            Q = self.radial_recombinations(field.tensorsig)
            # Flatten tensor axes
            shape = gdata.shape
            order = len(field.tensorsig)
            temp = gdata.reshape((-1,)+shape[order:])
            # Apply Q transformations for each l to flattened tensor data
            for l_index, Q_l in enumerate(Q):
                # Here the l axis is 'axis' instead of 'axis-1' since we have one tensor axis prepended
                l_view = temp[axslice(axis, l_index, l_index+1)]
                apply_matrix(Q_l, l_view, axis=0, out=l_view)

class DiskBasis(SpinBasis):

    space_type = Disk
    dim = 2

    def __init__(self, space, dk=0):
        self._check_space(space)
        self.space = space
        self.dk = dk
        self.k = space.k0 + dk
        self.axis = space.axis
        self.azimuth_basis = Fourier(self.space.azimuth_space)
        self.forward_transforms = [self.forward_transform_azimuth,
                                   self.forward_transform_radius]
        self.backward_transforms = [self.backward_transform_azimuth,
                                    self.backward_transform_radius]
        #self.forward_transform_azimuth = self.azimuth_basis.forward_transform
        #self.backward_transform_azimuth = self.azimuth_basis.backward_transform

    def forward_transform_radius(self, field, axis, gdata, cdata):
        # Apply spin recombination
        self.forward_spin_recombination(field.tensorsig, gdata)
        # Perform transforms component-by-component
        S = self.spin_weights(field.tensorsig)
        k0, k = self.k0, self.k
        local_m = self.local_m
        for i, s in np.ndenumerate(S):
            transforms.forward_disk(gdata[i], cdata[i], axis=axis, k0=k0, k=k, s=s, local_m=local_m)

    def backward_transform_radius(self, field, axis, cdata, gdata):
        # Perform transforms component-by-component
        S = self.spin_weights(field.tensorsig)
        k0, k = self.k0, self.k
        local_m = self.local_m
        for i, s in np.ndenumerate(S):
            transforms.backward_disk(cdata[i], gdata[i], axis=axis, k0=k0, k=k, s=s, local_m=local_m)
        # Apply spin recombination
        self.backward_spin_recombination(field.tensorsig, gdata)


class SpinWeightedSphericalHarmonics(SpinBasis):

    space_type = Sphere
    dim = 2

    def __init__(self, space):
        self._check_space(space)
        self.space = space
        self.axis = space.axis
        self.azimuth_basis = Fourier(self.space.azimuth_space)
        self.forward_transforms = [self.forward_transform_azimuth,
                                   self.forward_transform_colatitude]
        self.backward_transforms = [self.backward_transform_azimuth,
                                    self.backward_transform_colatitude]
        #self.forward_transform_azimuth = self.azimuth_basis.forward_transform
        #self.backward_transform_azimuth = self.azimuth_basis.backward_transform

    def forward_transform_colatitute(self, field, axis, gdata, cdata):
        # Apply spin recombination
        self.forward_spin_recombination(field.tensorsig, gdata)
        # Perform transforms component-by-component
        S = self.spin_weights(field.tensorsig)
        for i, s in np.ndenumerate(S):
            transforms.forward_disk(gdata[i], cdata[i], axis=axis, local_m=self.local_m, s=s)

    def backward_transform_colatitute(self, field, axis, cdata, gdata):
        # Perform transforms component-by-component
        S = self.spin_weights(field.tensorsig)
        for i, s in np.ndenumerate(S):
            transforms.backward_disk(cdata[i], gdata[i], axis=axis, local_m=self.local_m, s=s)
        # Apply spin recombination
        self.backward_spin_recombination(field.tensorsig, gdata)


SWSH = SpinWeightedSphericalHarmonics

class BallBasis(RegularityBasis):

    space_type = Ball
    dim = 3

    def __init__(self, space):
        self._check_space(space)
        self.space = space
        self.axis = space.axis
        self.outer_shere_basis = SWSH(self.space.outer_sphere_space)
        self.forward_transforms = [self.forward_transform_azimuth,
                                   self.forward_transform_colatitude,
                                   self.forward_transform_radius]
        self.backward_transforms = [self.backward_transform_azimuth,
                                    self.backward_transform_colatitude,
                                    self.backward_transform_radius]

    def forward_transform_azimuth(self, *args):
        return self.outer_shere_basis.forward_transform_azimuth(*args)

    def backward_transform_azimuth(self, *args):
        return self.outer_shere_basis.backward_transform_azimuth(*args)

    def forward_transform_colatitude(self, *args):
        return self.outer_shere_basis.forward_transform_colatitude(*args)

    def backward_transform_colatitude(self, *args):
        return self.outer_shere_basis.backward_transform_colatitude(*args)

    def radial_recombinations(self, tensorsig):
        import dedalus_sphere
        # For now only implement recombinations for Ball-only tensors
        for vs in tensorsig:
            for space in vs.spaces:
                if space is not self.space:
                    raise ValueError("Only supports tensors over ball.")
        order = len(tensorsig)
        logger.warning("Q orders not fixed")
        return [dedalus_sphere.ball128.Q(l, order) for l in self.local_l]

    def regularity_classes(self, tensorsig):
        # Regularity-component ordering: [-, +, 0]
        Rb = np.array([-1, 1, 0], dtype=int)
        R = np.zeros([vs.dim for vs in tensorsig], dtype=int)
        for i, vs in enumerate(tensorsig):
            if self.space in vs.spaces:
                n = vs.get_index(self.space)
                R[axslice(i, n, n+self.dim)] += Rb
        return R

    def forward_transform_radius(self, field, axis, gdata, cdata):
        # Apply regularity recombination
        self.forward_regularity_recombination(field, axis, gdata)
        # Perform radial transforms component-by-component
        R = self.regularity_classes(field.tensorsig)
        for i, r in np.ndenumerate(R):
           transforms.forward_GSZP(gdata[i], cdata[i], axis=axis, local_l=self.local_l, r=r, alpha=self.space.alpha)

    def backward_transform_radius(self, field, axis, cdata, gdata):
        # Perform radial transforms component-by-component
        R = self.regularity_classes(field.tensorsig)
        for i, r in np.ndenumerate(R):
           transforms.backward_GSZP(cdata[i], gdata[i], axis=axis, local_l=self.local_l, r=r, alpha=self.space.alpha)
<<<<<<< HEAD
        # Apply regularity recombinations
        self.backward_regularity_recombination(field, axis, gdata)
=======
        # Apply radial recombinations
        order = len(field.tensorsig)
        if order > 0:
            Q = self.radial_recombinations(field.tensorsig)
            # Flatten tensor axes
            shape = gdata.shape
            order = len(field.tensorsig)
            temp = gdata.reshape((-1,)+shape[order:])
            # Apply Q transformations for each l to flattened tensor data
            for l_index, Q_l in enumerate(Q):
                # Here the l axis is 'axis' instead of 'axis-1' since we have one tensor axis prepended
                l_view = temp[axslice(axis, l_index, l_index+1)]
                apply_matrix(Q_l, l_view, axis=0, out=l_view)




from . import transforms
>>>>>>> b531952b
<|MERGE_RESOLUTION|>--- conflicted
+++ resolved
@@ -992,26 +992,10 @@
         R = self.regularity_classes(field.tensorsig)
         for i, r in np.ndenumerate(R):
            transforms.backward_GSZP(cdata[i], gdata[i], axis=axis, local_l=self.local_l, r=r, alpha=self.space.alpha)
-<<<<<<< HEAD
         # Apply regularity recombinations
         self.backward_regularity_recombination(field, axis, gdata)
-=======
-        # Apply radial recombinations
-        order = len(field.tensorsig)
-        if order > 0:
-            Q = self.radial_recombinations(field.tensorsig)
-            # Flatten tensor axes
-            shape = gdata.shape
-            order = len(field.tensorsig)
-            temp = gdata.reshape((-1,)+shape[order:])
-            # Apply Q transformations for each l to flattened tensor data
-            for l_index, Q_l in enumerate(Q):
-                # Here the l axis is 'axis' instead of 'axis-1' since we have one tensor axis prepended
-                l_view = temp[axslice(axis, l_index, l_index+1)]
-                apply_matrix(Q_l, l_view, axis=0, out=l_view)
-
-
-
-
-from . import transforms
->>>>>>> b531952b
+
+
+
+
+from . import transforms